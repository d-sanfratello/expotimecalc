--- conflicted
+++ resolved
@@ -147,7 +147,6 @@
         self.dec = self.vector_obstime.dec
         self.__logger.debug(f'ra-dec set by `at_date` method at {self.ra.hms}, {self.dec.deg}')
 
-<<<<<<< HEAD
     def velocity(self, reference, obstime):
         if not isinstance(reference, (Planet, Sun)):
             raise TypeError(errmsg.notTwoTypesError.format('reference', 'Planet', 'planet.Sun'))
@@ -159,7 +158,6 @@
 
 
     def __approx_ecc_anomaly(self):
-=======
         self.__semimaj = orb_pars['semimaj']
         self.__inclination = orb_pars['inclination']
         self.__longitude_an = orb_pars['longitude an']
@@ -180,7 +178,6 @@
         else:
             mean = mean_anomaly.to(u.rad)
             ecc = eccentricity
->>>>>>> 7132c94b
         # Method:
         #  1998aalg.book.....M (p196)
 
