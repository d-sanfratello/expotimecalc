--- conflicted
+++ resolved
@@ -1,8 +1,4 @@
-<<<<<<< HEAD
-__version__ = "1.2.1"
-=======
-__version__ = "1.3.0-rc.3"
->>>>>>> 3b432196
+__version__ = "1.3.0"
 __author__ = "Daniele Sanfratello"
 
 import logging
